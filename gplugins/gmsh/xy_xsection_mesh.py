--- conflicted
+++ resolved
@@ -1,11 +1,6 @@
 from __future__ import annotations
 
 from collections import OrderedDict
-<<<<<<< HEAD
-from collections.abc import Sequence
-=======
-from typing import Any
->>>>>>> 624574ce
 
 import numpy as np
 from gdsfactory.config import get_number_of_cores
@@ -59,43 +54,6 @@
     return shapes
 
 
-<<<<<<< HEAD
-=======
-def define_polysurfaces(
-    polygons_dict: dict,
-    layer_stack: LayerStack,
-    model: Any,
-    resolutions: dict,
-    scale_factor: float = 1,
-):
-    """Define meshwell polysurfaces dimtags from gdsfactory information."""
-    polysurfaces_list = []
-
-    if resolutions is None:
-        resolutions = {}
-
-    for layername in polygons_dict.keys():
-        if polygons_dict[layername].is_empty:
-            continue
-
-        polysurfaces_list.append(
-            PolySurface(
-                polygons=scale(
-                    polygons_dict[layername],
-                    *(scale_factor,) * 2,
-                    origin=(0, 0, 0),
-                ),
-                model=model,
-                resolution=resolutions.get(layername, None),
-                mesh_order=layer_stack.layers.get(layername).mesh_order,
-                physical_name=layername,
-            )
-        )
-
-    return polysurfaces_list
-
-
->>>>>>> 624574ce
 def xy_xsection_mesh(
     component: ComponentOrReference,
     z: float,
