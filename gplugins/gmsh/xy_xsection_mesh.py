--- conflicted
+++ resolved
@@ -61,12 +61,9 @@
     """Define meshwell polysurfaces dimtags from gdsfactory information."""
     polysurfaces_list = []
 
-<<<<<<< HEAD
-=======
     if resolutions is None:
         resolutions = {}
 
->>>>>>> 35809824
     for layername in polygons_dict.keys():
         if polygons_dict[layername].is_empty:
             continue
