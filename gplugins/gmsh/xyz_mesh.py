from __future__ import annotations

from collections.abc import Sequence
from typing import Any

import gdsfactory as gf
import numpy as np
from gdsfactory.config import get_number_of_cores
from gdsfactory.geometry.union import union
from gdsfactory.technology import LayerLevel, LayerStack
from gdsfactory.typings import ComponentOrReference, List
from meshwell.model import Model
from meshwell.prism import Prism
from shapely.affinity import scale
from shapely.geometry import Polygon
from shapely.ops import unary_union

from gplugins.gmsh.parse_component import bufferize
from gplugins.gmsh.parse_gds import cleanup_component
from gplugins.utils.parse_layerstack import (
    list_unique_layerstack_z,
)


def define_prisms(
    layer_polygons_dict: dict,
    layerstack: LayerStack,
    model: Any,
    resolutions: dict,
    scale_factor: float = 1,
):
    """Define meshwell prism dimtags from gdsfactory information."""
    prisms_list = []
    buffered_layerstack = bufferize(layerstack)

<<<<<<< HEAD
=======
    if resolutions is None:
        resolutions = {}

>>>>>>> 35809824
    for layername in buffered_layerstack.layers.keys():
        if layer_polygons_dict[layername].is_empty:
            continue

        coords = np.array(buffered_layerstack.layers[layername].z_to_bias[0])
        zs = (
            coords * buffered_layerstack.layers[layername].thickness * scale_factor
            + buffered_layerstack.layers[layername].zmin * scale_factor
        )
        buffers = (
            np.array(buffered_layerstack.layers[layername].z_to_bias[1]) * scale_factor
        )

        buffer_dict = dict(zip(zs, buffers))

        prisms_list.append(
            Prism(
                polygons=scale(
                    layer_polygons_dict[layername],
                    *(scale_factor,) * 2,
                    origin=(0, 0, 0),
                ),
                buffers=buffer_dict,
                model=model,
                resolution=resolutions.get(layername, None),
                mesh_order=buffered_layerstack.layers.get(layername).mesh_order,
                physical_name=layername,
            )
        )

    return prisms_list


def xyz_mesh(
    component: ComponentOrReference,
    layerstack: LayerStack,
    resolutions: dict | None = None,
    default_characteristic_length: float = 0.5,
    background_tag: str | None = None,
    background_padding: Sequence[float, float, float, float, float, float] = (2.0,) * 6,
    global_scaling: float = 1,
    global_scaling_premesh: float = 1,
    global_2D_algorithm: int = 6,
    global_3D_algorithm: int = 1,
    filename: str | None = None,
    verbosity: int | None = 0,
    round_tol: int = 3,
    simplify_tol: float = 1e-3,
    n_threads: int = get_number_of_cores(),
    portnames: List[str] = None,
    layer_portname_delimiter: str = "#",
    gmsh_version: float | None = None,
) -> bool:
    """Full 3D mesh of component.

    Args:
        component: gdsfactory component to mesh
        layerstack: gdsfactory LayerStack to parse
        resolutions: Pairs {"layername": {"resolution": float, "distance": "float}} to roughly control mesh refinement
            default_characteristic_length: gmsh maximum edge length
        background_tag: name of the background layer to add (default: no background added). This will be used as the material as well.
        background_padding: [-x, -y, -z, +x, +y, +z] distances to add to the components and to fill with ``background_tag``
        global_scaling: factor to scale all mesh coordinates by (e.g. 1E-6 to go from um to m)
        global_scaling_premesh: factor to scale all mesh coordinates by (e.g. 1E-6 to go from um to m).
            Instead of using a gmsh-option which is only applied to meshes, this parameter can scale cad-exported files, e.g. .step files
        global_2D_algorithm: gmsh surface default meshing algorithm, see https://gmsh.info/doc/texinfo/gmsh.html#Mesh-options
        global_3D_algorithm: gmsh volume default meshing algorithm, see https://gmsh.info/doc/texinfo/gmsh.html#Mesh-options
        filename: where to save the .msh file
        round_tol: during gds --> mesh conversion cleanup, number of decimal points at which to round the gdsfactory/shapely points before introducing to gmsh
        simplify_tol: during gds --> mesh conversion cleanup, shapely "simplify" tolerance (make it so all points are at least separated by this amount)
        n_threads: for gmsh parallelization
        portnames: list or port polygons to converts into new layers (useful for boundary conditions)
        layer_portname_delimiter: delimiter for the new layername/portname physicals, formatted as {layername}{delimiter}{portname}
        gmsh_version: Gmsh mesh format version. For example, Palace requires an older version of 2.2,
            see https://mfem.org/mesh-formats/#gmsh-mesh-formats.
    """
    if portnames:
        mesh_component = gf.Component()
        mesh_component << union(component, by_layer=True)
        mesh_component.add_ports(component.get_ports_list())
        component = layerstack.get_component_with_net_layers(
            mesh_component,
            portnames=portnames,
            delimiter=layer_portname_delimiter,
        )

    # Fuse and cleanup polygons of same layer in case user overlapped them
    # TODO: some duplication with union above, although this also does some useful offsetting
    layer_polygons_dict = cleanup_component(
        component, layerstack, round_tol, simplify_tol
    )

    # Add background polygon
    if background_tag is not None:
        bbox = unary_union(list(layer_polygons_dict.values()))
        bounds = bbox.bounds

        # get min and max z values in LayerStack
        zs = list_unique_layerstack_z(layerstack)
        zmin, zmax = np.min(zs), np.max(zs)

        # create Polygon encompassing simulation environment
        layer_polygons_dict[background_tag] = scale(
            Polygon(
                [
                    [
                        bounds[0] - background_padding[0],
                        bounds[1] - background_padding[1],
                    ],
                    [
                        bounds[0] - background_padding[0],
                        bounds[3] + background_padding[4],
                    ],
                    [
                        bounds[2] + background_padding[3],
                        bounds[3] + background_padding[4],
                    ],
                    [
                        bounds[2] + background_padding[3],
                        bounds[1] - background_padding[1],
                    ],
                ]
            ),
            *(global_scaling_premesh,) * 2,
            origin=(0, 0, 0),
        )
        layerstack = LayerStack(
            layers=layerstack.layers
            | {
                background_tag: LayerLevel(
                    layer=(9999, 0),  # TODO something like LAYERS.BACKGROUND?
                    thickness=(
                        (zmax + background_padding[5]) - (zmin - background_padding[2])
                    )
                    * global_scaling_premesh,
                    zmin=(zmin - background_padding[2]) * global_scaling_premesh,
                    material=background_tag,
                    mesh_order=2**63 - 1,
                )
            }
        )

    # Meshwell Prisms from gdsfactory polygons and layerstack
    model = Model(n_threads=n_threads)
    prisms_list = define_prisms(
        layer_polygons_dict=layer_polygons_dict,
        layerstack=layerstack,
        model=model,
        scale_factor=global_scaling_premesh,
        resolutions=resolutions,
    )

    import copy

    resolutions = copy.deepcopy(resolutions)

    if resolutions:
        for r in resolutions.values():
            r["resolution"] *= global_scaling_premesh
    else:
        resolutions = {}

    # Assign resolutions to derived logical layers
    for entry in prisms_list:
        key = entry.physical_name
        if layer_portname_delimiter in key:
            base_key = key.split(layer_portname_delimiter)[0]
            if key not in resolutions and base_key in resolutions:
                entry.resolution = resolutions[base_key]

    return model.mesh(
        entities_list=prisms_list,
        default_characteristic_length=default_characteristic_length,
        global_scaling=global_scaling,
        global_2D_algorithm=global_2D_algorithm,
        global_3D_algorithm=global_3D_algorithm,
        gmsh_version=gmsh_version,
        filename=filename,
        verbosity=verbosity,
    )


if __name__ == "__main__":
    from gdsfactory.generic_tech import LAYER
    from gdsfactory.pdk import get_layer_stack

    # Choose some component
    c = gf.component.Component()
    waveguide = c << gf.get_component(gf.components.straight_heater_metal(length=40))
    c.add_ports(waveguide.get_ports_list())

    # Add wafer / vacuum (could be automated)
    wafer = c << gf.components.bbox(bbox=waveguide.bbox, layer=LAYER.WAFER)

    # Generate a new component and layerstack with new logical layers
    layerstack = get_layer_stack()

    # FIXME: .filtered returns all layers
    # filtered_layerstack = layerstack.filtered_from_layerspec(layerspecs=c.get_layers())
    filtered_layerstack = LayerStack(
        layers={
            k: layerstack.layers[k]
            for k in (
                # "via1",
                "box",
                "clad",
                # "metal2",
                "heater",
                "via2",
                "core",
                "metal3",
                # "via_contact",
                # "metal1"
            )
        }
    )

    resolutions = {
        "core": {"resolution": 0.3},
    }
    geometry = xyz_mesh(
        component=c,
        layerstack=filtered_layerstack,
        resolutions=resolutions,
        filename="mesh.msh",
        default_characteristic_length=5,
        verbosity=5,
        portnames=["r_e2", "l_e4"],
    )<|MERGE_RESOLUTION|>--- conflicted
+++ resolved
@@ -33,12 +33,9 @@
     prisms_list = []
     buffered_layerstack = bufferize(layerstack)
 
-<<<<<<< HEAD
-=======
     if resolutions is None:
         resolutions = {}
 
->>>>>>> 35809824
     for layername in buffered_layerstack.layers.keys():
         if layer_polygons_dict[layername].is_empty:
             continue
