--- conflicted
+++ resolved
@@ -6,11 +6,7 @@
 from pathlib import Path
 
 import gdsfactory as gf
-<<<<<<< HEAD
-import orjson
 import yaml
-=======
->>>>>>> d6af9f3a
 from fastapi import FastAPI, Form, HTTPException, Request, status
 from fastapi.responses import HTMLResponse, RedirectResponse
 from fastapi.staticfiles import StaticFiles
@@ -77,7 +73,6 @@
     return templates.TemplateResponse("index.html.j2", {"request": request})
 
 
-<<<<<<< HEAD
 @app.get("/schematic_editor", response_class=HTMLResponse)
 def schematic_editor():
     import panel as pn
@@ -111,7 +106,8 @@
     with open("schematic_data.yaml") as f:
         data = yaml.safe_load(f)
     return data
-=======
+
+
 @app.get("/pdk-list", response_model=list[str])
 async def get_pdk_list() -> list[str]:
     pdks_installed = []
@@ -134,7 +130,6 @@
     pdk = pdk_item.pdk
     load_pdk(pdk)
     return {"message": f"PDK {pdk} set successfully!"}
->>>>>>> d6af9f3a
 
 
 @app.get("/gds_list", response_class=HTMLResponse)
