--- conflicted
+++ resolved
@@ -75,7 +75,6 @@
     return templates.TemplateResponse("index.html.j2", {"request": request})
 
 
-<<<<<<< HEAD
 @app.get("/schematic_editor", response_class=HTMLResponse)
 def schematic_editor():
     import panel as pn
@@ -109,7 +108,8 @@
     with open("schematic_data.yaml") as f:
         data = yaml.safe_load(f)
     return data
-=======
+
+
 @app.get("/pdk-list", response_model=list[str])
 async def get_pdk_list() -> list[str]:
     pdks_installed = []
@@ -130,7 +130,6 @@
     pdk = pdk_item.pdk
     load_pdk(pdk)
     return {"message": f"PDK {pdk} set successfully!"}
->>>>>>> fda3c3ce
 
 
 @app.get("/gds_list", response_class=HTMLResponse)
